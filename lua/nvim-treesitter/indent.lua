--- conflicted
+++ resolved
@@ -205,37 +205,24 @@
         end
     end
     -- do not indent for nodes that starts-and-ends on same line and starts on target line (lnum)
-<<<<<<< HEAD
     if (should_process and q.aligned_indent[node:id()]
         and (srow ~= erow or is_in_err) and (srow ~= lnum - 1)) then
       local metadata = q.aligned_indent[node:id()]
       local o_delim_node, o_is_last_in_line ---@type TSNode|nil, boolean|nil
       local c_delim_node, c_is_last_in_line, c_is_alone ---@type TSNode|nil, boolean|nil, boolean|nil
+      local indent_is_absolute = false
       if metadata.delimiter then
         ---@type string
         local opening_delimiter = metadata.delimiter and metadata.delimiter:sub(1, 1)
         o_delim_node, o_is_last_in_line, _ = find_delimiter(bufnr, node, opening_delimiter)
         local closing_delimiter = metadata.delimiter and metadata.delimiter:sub(2, 2)
         c_delim_node, c_is_last_in_line, c_is_alone = find_delimiter(bufnr, node, closing_delimiter)
-=======
-    if q.aligned_indent[node:id()] and (srow ~= erow or is_in_err) and (srow ~= lnum - 1) then
-      local metadata = q.aligned_indent[node:id()]
-      local o_delim_node, o_is_last_in_line ---@type TSNode|nil, boolean|nil
-      local c_delim_node, c_is_last_in_line ---@type TSNode|nil, boolean|nil
-      if metadata.delimiter then
-        ---@type string
-        local opening_delimiter = metadata.delimiter and metadata.delimiter:sub(1, 1)
-        o_delim_node, o_is_last_in_line = find_delimiter(bufnr, node, opening_delimiter)
-        local closing_delimiter = metadata.delimiter and metadata.delimiter:sub(2, 2)
-        c_delim_node, c_is_last_in_line = find_delimiter(bufnr, node, closing_delimiter)
->>>>>>> 117fc5e3
       else
         o_delim_node = node
         c_delim_node = node
       end
 
       if o_delim_node then
-<<<<<<< HEAD
         local o_srow, o_scol = o_delim_node:start()
         local c_srow = nil
         if c_delim_node then
@@ -252,32 +239,6 @@
               if c_srow and c_srow < lnum - 1 then
                 indent = math.max(indent - indent_size, 0)
               end
-=======
-        if o_is_last_in_line then
-          -- hanging indent (previous line ended with starting delimiter)
-          if not is_in_err then
-            indent = indent + indent_size * 1
-            if c_delim_node and c_is_last_in_line then
-              -- If current line is outside the range of a node marked with @aligned_indent
-              -- Then its indent level shouldn't be affected by @aligned_indent node
-              local c_srow, _ = c_delim_node:start()
-              if c_srow < lnum - 1 then
-                indent = math.max(indent - indent_size, 0)
-              end
-            end
-          end
-        else
-          local o_srow, o_scol = o_delim_node:start()
-          local c_srow
-          local final_line_indent = false
-          if c_delim_node then
-            c_srow, _ = c_delim_node:start()
-            if c_srow ~= o_srow and c_srow == lnum - 1 then
-              -- delims end on current line, and are not open and closed same line.
-              -- final_line_indent controls this behavior, for example this is not desirable
-              -- for a tuple.
-              final_line_indent = metadata.final_line_indent or false
->>>>>>> 117fc5e3
             end
           end
         else
@@ -286,7 +247,7 @@
               c_srow and o_srow ~= c_srow and c_srow < lnum - 1) then
             -- If current line is outside the range of a node marked with `@aligned_indent`
             -- Then its indent level shouldn't be affected by `@aligned_indent` node
-            indent = vim.fn.indent(o_srow + 1)
+            indent = math.max(indent - indent_size, 0)
           elseif (c_srow and o_srow ~= c_srow and c_srow == lnum - 1
                   and c_is_alone
                   and (metadata.dedent_bare_closing_delim or false)) then
@@ -295,6 +256,7 @@
             indent = vim.fn.indent(o_srow + 1)
           else
             indent = o_scol + (metadata.increment or 1)
+            indent_is_absolute = true
           end
         end
         -- deal with the final line
@@ -314,18 +276,14 @@
           if indent <= vim.fn.indent(o_srow + 1) + indent_size then
             indent = indent + indent_size * 1
           else
-<<<<<<< HEAD
             indent = indent
-=======
-            if c_srow and o_srow ~= c_srow and c_srow < lnum - 1 then
-              return vim.fn.indent(o_srow + 1)
-            else
-              return o_scol + (metadata.increment or 1)
-            end
->>>>>>> 117fc5e3
           end
         end
         is_processed = true
+        if indent_is_absolute then
+          -- don't allow further indenting by parent nodes, this is an absolute position
+          return indent
+        end
       end
     end
 
