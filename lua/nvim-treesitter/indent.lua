local parsers = require "nvim-treesitter.parsers"
local queries = require "nvim-treesitter.query"
local tsutils = require "nvim-treesitter.ts_utils"
local ts = vim.treesitter

local M = {}

M.avoid_force_reparsing = {
  yaml = true,
}

M.comment_parsers = {
  comment = true,
  jsdoc = true,
  phpdoc = true,
}

---@param root TSNode
---@param lnum integer
---@return TSNode
local function get_first_node_at_line(root, lnum)
  local col = vim.fn.indent(lnum)
  return root:descendant_for_range(lnum - 1, col, lnum - 1, col)
end

---@param root TSNode
---@param lnum integer
---@return TSNode
local function get_last_node_at_line(root, lnum)
  local col = #vim.fn.getline(lnum) - 1
  return root:descendant_for_range(lnum - 1, col, lnum - 1, col)
end

---@param bufnr integer
---@param node TSNode
---@param delimiter string
---@return TSNode|nil child
---@return boolean|nil is_end
local function find_delimiter(bufnr, node, delimiter)
  for child, _ in node:iter_children() do
    if child:type() == delimiter then
      local linenr = child:start()
      local line = vim.api.nvim_buf_get_lines(bufnr, linenr, linenr + 1, false)[1]
      local end_char = { child:end_() }
      return child, #line == end_char[2]
    end
  end
end

local get_indents = tsutils.memoize_by_buf_tick(function(bufnr, root, lang)
  local map = {
    auto = {},
    indent = {},
    indent_end = {},
    dedent = {},
    branch = {},
    ignore = {},
    aligned_indent = {},
    zero_indent = {},
  }

  for name, node, metadata in queries.iter_captures(bufnr, "indents", root, lang) do
    map[name][node:id()] = metadata or {}
  end

  return map
end, {
  -- Memoize by bufnr and lang together.
  key = function(bufnr, root, lang)
    return tostring(bufnr) .. root:id() .. "_" .. lang
  end,
})

---@param lnum number (1-indexed)
function M.get_indent(lnum)
  local bufnr = vim.api.nvim_get_current_buf()
  local parser = parsers.get_parser(bufnr)
  if not parser or not lnum then
    return -1
  end

  local root_lang = parsers.get_buf_lang(bufnr)

  -- some languages like Python will actually have worse results when re-parsing at opened new line
  if not M.avoid_force_reparsing[root_lang] then
    -- Reparse in case we got triggered by ":h indentkeys"
    parser:parse()
  end

  -- Get language tree with smallest range around node that's not a comment parser
  local root, lang_tree ---@type TSNode, LanguageTree
  parser:for_each_tree(function(tstree, tree)
    if not tstree or M.comment_parsers[tree:lang()] then
      return
    end
    local local_root = tstree:root()
    if ts.is_in_node_range(local_root, lnum - 1, 0) then
      if not root or tsutils.node_length(root) >= tsutils.node_length(local_root) then
        root = local_root
        lang_tree = tree
      end
    end
  end)

  -- Not likely, but just in case...
  if not root then
    return 0
  end

  local q = get_indents(vim.api.nvim_get_current_buf(), root, lang_tree:lang())
  local is_empty_line = string.match(vim.fn.getline(lnum), "^%s*$") ~= nil
  local node ---@type TSNode
  if is_empty_line then
    local prevlnum = vim.fn.prevnonblank(lnum)
    node = get_last_node_at_line(root, prevlnum)
    if q.indent_end[node:id()] then
      node = get_first_node_at_line(root, lnum)
    end
  else
    node = get_first_node_at_line(root, lnum)
  end

  local indent_size = vim.fn.shiftwidth()
  local indent = 0
  local _, _, root_start = root:start()
  if root_start ~= 0 then
    -- injected tree
    indent = vim.fn.indent(root:start() + 1)
  end

  -- tracks to ensure multiple indent levels are not applied for same line
  local is_processed_by_row = {}

  if q.zero_indent[node:id()] then
    return 0
  end

  while node do
    -- do 'autoindent' if not marked as @indent
    if
      not q.indent[node:id()]
      and not q.aligned_indent[node:id()]
      and q.auto[node:id()]
      and node:start() < lnum - 1
      and lnum - 1 <= node:end_()
    then
      return -1
    end

    -- Do not indent if we are inside an @ignore block.
    -- If a node spans from L1,C1 to L2,C2, we know that lines where L1 < line <= L2 would
    -- have their indentations contained by the node.
    if not q.indent[node:id()] and q.ignore[node:id()] and node:start() < lnum - 1 and lnum - 1 <= node:end_() then
      return 0
    end

    local srow, _, erow = node:range()

    local is_processed = false

    if
      not is_processed_by_row[srow]
      and ((q.branch[node:id()] and srow == lnum - 1) or (q.dedent[node:id()] and srow ~= lnum - 1))
    then
      indent = indent - indent_size
      is_processed = true
    end

    -- do not indent for nodes that starts-and-ends on same line and starts on target line (lnum)
    local should_process = not is_processed_by_row[srow]
    local is_in_err = false
    if should_process then
      local parent = node:parent()
      is_in_err = parent and parent:has_error()
    end
    if
      should_process
      and (
        q.indent[node:id()]
        and (srow ~= erow or is_in_err or q.indent[node:id()].immediate_indent)
        and (srow ~= lnum - 1 or q.indent[node:id()].start_at_same_line)
      )
    then
      indent = indent + indent_size
      is_processed = true
    end

    -- do not indent for nodes that starts-and-ends on same line and starts on target line (lnum)
    if q.aligned_indent[node:id()] and (srow ~= erow or is_in_err) and (srow ~= lnum - 1) then
      local metadata = q.aligned_indent[node:id()]
      local o_delim_node, o_is_last_in_line ---@type TSNode|nil, boolean|nil
      local c_delim_node, c_is_last_in_line ---@type TSNode|nil, boolean|nil
      if metadata.delimiter then
        ---@type string
        local opening_delimiter = metadata.delimiter and metadata.delimiter:sub(1, 1)
        o_delim_node, o_is_last_in_line = find_delimiter(bufnr, node, opening_delimiter)
        local closing_delimiter = metadata.delimiter and metadata.delimiter:sub(2, 2)
        c_delim_node, c_is_last_in_line = find_delimiter(bufnr, node, closing_delimiter)
      else
        o_delim_node = node
        c_delim_node = node
      end

      if o_delim_node then
        if o_is_last_in_line then
          -- hanging indent (previous line ended with starting delimiter)
          if not is_in_err then
            indent = indent + indent_size * 1
            if c_delim_node and c_is_last_in_line then
              -- If current line is outside the range of a node marked with @aligned_indent
              -- Then its indent level shouldn't be affected by @aligned_indent node
              local c_srow, _ = c_delim_node:start()
              if c_srow < lnum - 1 then
<<<<<<< HEAD
                indent = indent - indent_size
=======
                indent = math.max(indent - indent_size, 0)
>>>>>>> 726fd76d
              end
            end
          end
        else
          local o_srow, o_scol = o_delim_node:start()
          local c_srow
          local final_line_indent = false
          if c_delim_node then
            c_srow, _ = c_delim_node:start()
            if c_srow ~= o_srow and c_srow == lnum - 1 then
              -- delims end on current line, and are not open and closed same line.
              -- final_line_indent controls this behavior, for example this is not desirable
              -- for a tuple.
              final_line_indent = metadata.final_line_indent or false
            end
          end
          if final_line_indent then
            -- last line must be indented more in cases where
            -- it would be same indent as next line
            local aligned_indent = o_scol + (metadata.increment or 1)
            if aligned_indent <= indent then
              return indent + indent_size * 1
            else
              return aligned_indent
            end
          else
<<<<<<< HEAD
            return o_scol + (metadata.increment or 1)
            if c_srow >= lnum - 1 then
=======
            if c_srow and o_srow ~= c_srow and c_srow < lnum - 1 then
              return vim.fn.indent(o_srow + 1)
            else
>>>>>>> 726fd76d
              return o_scol + (metadata.increment or 1)
            end
          end
        end
      end
    end

    is_processed_by_row[srow] = is_processed_by_row[srow] or is_processed

    node = node:parent()
  end

  return indent
end

---@type table<integer, string>
local indent_funcs = {}

---@param bufnr integer
function M.attach(bufnr)
  indent_funcs[bufnr] = vim.bo.indentexpr
  vim.bo.indentexpr = "nvim_treesitter#indent()"
end

function M.detach(bufnr)
  vim.bo.indentexpr = indent_funcs[bufnr]
end

return M<|MERGE_RESOLUTION|>--- conflicted
+++ resolved
@@ -211,11 +211,7 @@
               -- Then its indent level shouldn't be affected by @aligned_indent node
               local c_srow, _ = c_delim_node:start()
               if c_srow < lnum - 1 then
-<<<<<<< HEAD
-                indent = indent - indent_size
-=======
                 indent = math.max(indent - indent_size, 0)
->>>>>>> 726fd76d
               end
             end
           end
@@ -242,14 +238,9 @@
               return aligned_indent
             end
           else
-<<<<<<< HEAD
-            return o_scol + (metadata.increment or 1)
-            if c_srow >= lnum - 1 then
-=======
             if c_srow and o_srow ~= c_srow and c_srow < lnum - 1 then
               return vim.fn.indent(o_srow + 1)
             else
->>>>>>> 726fd76d
               return o_scol + (metadata.increment or 1)
             end
           end
